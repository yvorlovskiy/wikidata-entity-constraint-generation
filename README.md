# simple-wikidata-db

This library provides a set of scripts to download the Wikidata dump, sort it into staging files, and query the data in these staged files in a distributed manner. The staging is optimized for (1) querying time, and (2) simplicity. 

This library is helpful if you'd like to issue queries like: 

- Fetch all QIDs which are related to [Q38257](https://www.wikidata.org/wiki/Q38257)
- Fetch all triples corresponding to the relation (e.g. [P35](https://www.wikidata.org/wiki/Property:P35))
- Fetch all aliases for a QID


## Downloading the dump 

A full list of available dumps is available [here](https://dumps.wikimedia.org/wikidatawiki/entities/). To fetch the most recent dump, run: 
```
wget https://dumps.wikimedia.org/wikidatawiki/entities/latest-all.json.gz
``` 
or, if aria2c is installed, run: 
```
aria2c --max-connection-per-server 16 https://dumps.wikimedia.org/wikidatawiki/entities/latest-all.json.gz
```

Downloading takes about 2-5 hours (depending on bandwidth).

## Processing the dump 
The original downloaded wikidata dump is a single file and combines different types of information (alias names, properties, relations, etc). We preprocess the dump by iterating over the compressed file, and saving information to different subdirectories. For more information, see the [Data Format](#data-format). To preprocess the dump, run: 

```
python3 preprocess_dump.py \ 
    --input_file $PATH_TO_COMPRESSED_WIKI_JSON \
    --out_dir $DIR_TO_SAVE_DATA_TO \
    --batch_size $BATCH_SIZE \
    --language_id $LANG
```

These arguments are: 
- `input_file`: path to the compressed JSON Wikidata dump json file 
- `out_dir`: path to directory where tables will be written. Subdirectories will be created under this directory for each table. 
<<<<<<< HEAD
=======
- `total_lines`: specifies the total number of lines in the uncompressed json file. This is used by a tqdm bar to track progress. As of January 2022, there are 95,980,335 lines in latest-all.json. It takes about ~21 minutes to run `wc -l latest-all.json`. 
>>>>>>> b905390f
- `batch_size`: The number of triples to write into each batch file that is saved under a table directory. 
- `language_id`: The language to use when extracting entity labels, aliases, descriptions, and wikipedia links 

Additionally, running with the flag `--test` will terminate after processing an initial chunk, allowing you to verify results. 


It takes ~5 hours to process the dump when running with 90 processes on a 1024GB machine with 56 cores. A tqdm progress bar should provide a more accurate estimate while data is being processed.  

## Data Format 
The Wikidata dump is made available as a single, unweildy JSON file. To make querying/filtering easier, we split the information contained in this JSON file into multiple **tables**, where each table contains a certain type of information. The tables we create are described below: 

| Table name    | Table description   | Table schema|
| --------------- |:--------------------| :-----|
| labels          | Holds the labels for different entities | qid: the QID of the entity <br> label: the entity's label ('name') |
| descriptions    | Holds the descriptions for different entities | qid: the QID of the entity <br> description: the entity's description (short summary at the top of the page) |
| aliases         | Holds the aliases for different entities  | qid: the QID of the entity <br> alias: an alias for the entity |
| entity_rels     | Holds statements where the value of the statement is another wikidata entity | claim_id: the ID for the statement <br> qid: the ID for wikidata entity <br> property_id: the ID for the property <br> value: the qid for the value wikidata entity |
| external_ids    | Holds statements where the value of the statement is an identifier to an external database (e.g. Musicbrainz, Freebase, etc) | claim_id: the ID for the statement <br> qid: the ID for wikidata entity <br> property_id: the ID for the property <br> value: the identifier for the external ID |
| entity_values   | Holds statements where the value of the statement is a string/quantity | claim_id: the ID for the statement <br> qid: the ID for wikidata entity <br> property_id: the ID for the property <br> value: the value for this property |
| qualifiers      | Holds qualifiers for statements |  qualifier_id: the ID for the qualifier <br> claim_id: the ID for the claim being qualified <br> property_id: the ID for the property <br> value: the value of the qualifier |
| wikipedia_links | Holds links to Wikipedia items | qid: the QID of the entity <br> wiki_title: link to corresponding wikipedia entity  |
----

<br><br>
Each table is stored in a directory, where the content of the table is written to multiple jsonl files stored inside the directory (each file contains a subset of the rows in the table). Each line in the file corresponds to a different triple. Partitioning the table's contents into multiple files improves querying speed--we can process each file in parallel. 


## Querying scripts 
Two scripts are provided as examples of how to write parallelized queries over the data once it's been preprocessed: 

- `fatching/fetch_with_name.py`: fetches all QIDs which are associated with a particular name. For example: all entities associated with the name 'Victoria', which would inclue entities like Victoria Beckham, or Victoria (Australia).
- `fatching/fetch_with_rel_and_value.py`: fetches all QIDs which have a relationship with a specific value. For example: all triples where the relation is P413 and the object of the relation is Q622747.


**For any questions or feedback, contact Neel Guha at nguha@cs.stanford.edu**



<|MERGE_RESOLUTION|>--- conflicted
+++ resolved
@@ -36,10 +36,8 @@
 These arguments are: 
 - `input_file`: path to the compressed JSON Wikidata dump json file 
 - `out_dir`: path to directory where tables will be written. Subdirectories will be created under this directory for each table. 
-<<<<<<< HEAD
-=======
-- `total_lines`: specifies the total number of lines in the uncompressed json file. This is used by a tqdm bar to track progress. As of January 2022, there are 95,980,335 lines in latest-all.json. It takes about ~21 minutes to run `wc -l latest-all.json`. 
->>>>>>> b905390f
+- 'num_lines_read': number of lines to read. Useful for debuggin.
+- `num_lines_in_dump`: specifies the total number of lines in the uncompressed json file. This is used by a tqdm bar to track progress. As of January 2022, there are 95,980,335 lines in latest-all.json. It takes about ~21 minutes to run `wc -l latest-all.json`. 
 - `batch_size`: The number of triples to write into each batch file that is saved under a table directory. 
 - `language_id`: The language to use when extracting entity labels, aliases, descriptions, and wikipedia links 
 
